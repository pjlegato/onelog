--- conflicted
+++ resolved
@@ -1,8 +1,4 @@
-<<<<<<< HEAD
 (defproject onelog "0.4.6"
-=======
-(defproject onelog "0.5.0-SNAPSHOT"
->>>>>>> b00e3a87
   :description "Batteries-included logging for Clojure"
   :url "https://github.com.com/pjlegato/onelog"
   :license {:name "Eclipse Public License"
